package output

import (
	"gopkg.in/yaml.v3"

	"github.com/benthosdev/benthos/v4/internal/component/processor"
	"github.com/benthosdev/benthos/v4/internal/docs"
)

// Config is the all encompassing configuration struct for all output types.
// Deprecated: Do not add new components here. Instead, use the public plugin
// APIs. Examples can be found in: ./internal/impl.
type Config struct {
<<<<<<< HEAD
	Label              string                  `json:"label" yaml:"label"`
	Type               string                  `json:"type" yaml:"type"`
	AMQP09             AMQPConfig              `json:"amqp_0_9" yaml:"amqp_0_9"`
	AMQP1              AMQP1Config             `json:"amqp_1" yaml:"amqp_1"`
	AWSDynamoDB        DynamoDBConfig          `json:"aws_dynamodb" yaml:"aws_dynamodb"`
	AWSKinesis         KinesisConfig           `json:"aws_kinesis" yaml:"aws_kinesis"`
	AWSKinesisFirehose KinesisFirehoseConfig   `json:"aws_kinesis_firehose" yaml:"aws_kinesis_firehose"`
	AWSS3              AmazonS3Config          `json:"aws_s3" yaml:"aws_s3"`
	AWSSNS             SNSConfig               `json:"aws_sns" yaml:"aws_sns"`
	AWSSQS             AmazonSQSConfig         `json:"aws_sqs" yaml:"aws_sqs"`
	AzureBlobStorage   AzureBlobStorageConfig  `json:"azure_blob_storage" yaml:"azure_blob_storage"`
	AzureQueueStorage  AzureQueueStorageConfig `json:"azure_queue_storage" yaml:"azure_queue_storage"`
	AzureTableStorage  AzureTableStorageConfig `json:"azure_table_storage" yaml:"azure_table_storage"`
	Broker             BrokerConfig            `json:"broker" yaml:"broker"`
	Cache              CacheConfig             `json:"cache" yaml:"cache"`
	Cassandra          CassandraConfig         `json:"cassandra" yaml:"cassandra"`
	Drop               DropConfig              `json:"drop" yaml:"drop"`
	DropOn             DropOnConfig            `json:"drop_on" yaml:"drop_on"`
	Dynamic            DynamicConfig           `json:"dynamic" yaml:"dynamic"`
	Elasticsearch      ElasticsearchConfig     `json:"elasticsearch" yaml:"elasticsearch"`
	OpenSearch         OpenSearchConfig        `json:"opensearch" yaml:"opensearch"`
	Fallback           TryConfig               `json:"fallback" yaml:"fallback"`
	File               FileConfig              `json:"file" yaml:"file"`
	GCPCloudStorage    GCPCloudStorageConfig   `json:"gcp_cloud_storage" yaml:"gcp_cloud_storage"`
	GCPPubSub          GCPPubSubConfig         `json:"gcp_pubsub" yaml:"gcp_pubsub"`
	HDFS               HDFSConfig              `json:"hdfs" yaml:"hdfs"`
	HTTPServer         HTTPServerConfig        `json:"http_server" yaml:"http_server"`
	Inproc             string                  `json:"inproc" yaml:"inproc"`
	Kafka              KafkaConfig             `json:"kafka" yaml:"kafka"`
	MongoDB            MongoDBConfig           `json:"mongodb" yaml:"mongodb"`
	MQTT               MQTTConfig              `json:"mqtt" yaml:"mqtt"`
	Nanomsg            NanomsgConfig           `json:"nanomsg" yaml:"nanomsg"`
	NATS               NATSConfig              `json:"nats" yaml:"nats"`
	NATSStream         NATSStreamConfig        `json:"nats_stream" yaml:"nats_stream"`
	NSQ                NSQConfig               `json:"nsq" yaml:"nsq"`
	Plugin             any                     `json:"plugin,omitempty" yaml:"plugin,omitempty"`
	RedisHash          RedisHashConfig         `json:"redis_hash" yaml:"redis_hash"`
	RedisList          RedisListConfig         `json:"redis_list" yaml:"redis_list"`
	RedisPubSub        RedisPubSubConfig       `json:"redis_pubsub" yaml:"redis_pubsub"`
	RedisStreams       RedisStreamsConfig      `json:"redis_streams" yaml:"redis_streams"`
	Reject             string                  `json:"reject" yaml:"reject"`
	Resource           string                  `json:"resource" yaml:"resource"`
	Retry              RetryConfig             `json:"retry" yaml:"retry"`
	SFTP               SFTPConfig              `json:"sftp" yaml:"sftp"`
	STDOUT             STDOUTConfig            `json:"stdout" yaml:"stdout"`
	Subprocess         SubprocessConfig        `json:"subprocess" yaml:"subprocess"`
	Switch             SwitchConfig            `json:"switch" yaml:"switch"`
	SyncResponse       struct{}                `json:"sync_response" yaml:"sync_response"`
	Socket             SocketConfig            `json:"socket" yaml:"socket"`
	Processors         []processor.Config      `json:"processors" yaml:"processors"`
=======
	Label         string              `json:"label" yaml:"label"`
	Type          string              `json:"type" yaml:"type"`
	Broker        BrokerConfig        `json:"broker" yaml:"broker"`
	Cache         CacheConfig         `json:"cache" yaml:"cache"`
	Cassandra     CassandraConfig     `json:"cassandra" yaml:"cassandra"`
	Drop          DropConfig          `json:"drop" yaml:"drop"`
	DropOn        DropOnConfig        `json:"drop_on" yaml:"drop_on"`
	Dynamic       DynamicConfig       `json:"dynamic" yaml:"dynamic"`
	Elasticsearch ElasticsearchConfig `json:"elasticsearch" yaml:"elasticsearch"`
	Fallback      TryConfig           `json:"fallback" yaml:"fallback"`
	Inproc        string              `json:"inproc" yaml:"inproc"`
	Kafka         KafkaConfig         `json:"kafka" yaml:"kafka"`
	MQTT          MQTTConfig          `json:"mqtt" yaml:"mqtt"`
	Nanomsg       NanomsgConfig       `json:"nanomsg" yaml:"nanomsg"`
	NSQ           NSQConfig           `json:"nsq" yaml:"nsq"`
	Plugin        any                 `json:"plugin,omitempty" yaml:"plugin,omitempty"`
	Reject        string              `json:"reject" yaml:"reject"`
	Resource      string              `json:"resource" yaml:"resource"`
	Retry         RetryConfig         `json:"retry" yaml:"retry"`
	SFTP          SFTPConfig          `json:"sftp" yaml:"sftp"`
	STDOUT        STDOUTConfig        `json:"stdout" yaml:"stdout"`
	Subprocess    SubprocessConfig    `json:"subprocess" yaml:"subprocess"`
	Switch        SwitchConfig        `json:"switch" yaml:"switch"`
	SyncResponse  struct{}            `json:"sync_response" yaml:"sync_response"`
	Socket        SocketConfig        `json:"socket" yaml:"socket"`
	Processors    []processor.Config  `json:"processors" yaml:"processors"`
>>>>>>> d06a5929
}

// NewConfig returns a configuration struct fully populated with default values.
// Deprecated: Do not add new components here. Instead, use the public plugin
// APIs. Examples can be found in: ./internal/impl.
func NewConfig() Config {
	return Config{
<<<<<<< HEAD
		Label:              "",
		Type:               "stdout",
		AMQP09:             NewAMQPConfig(),
		AMQP1:              NewAMQP1Config(),
		AWSDynamoDB:        NewDynamoDBConfig(),
		AWSKinesis:         NewKinesisConfig(),
		AWSKinesisFirehose: NewKinesisFirehoseConfig(),
		AWSS3:              NewAmazonS3Config(),
		AWSSNS:             NewSNSConfig(),
		AWSSQS:             NewAmazonSQSConfig(),
		AzureBlobStorage:   NewAzureBlobStorageConfig(),
		AzureQueueStorage:  NewAzureQueueStorageConfig(),
		AzureTableStorage:  NewAzureTableStorageConfig(),
		Broker:             NewBrokerConfig(),
		Cache:              NewCacheConfig(),
		Cassandra:          NewCassandraConfig(),
		Drop:               NewDropConfig(),
		DropOn:             NewDropOnConfig(),
		Dynamic:            NewDynamicConfig(),
		Elasticsearch:      NewElasticsearchConfig(),
		OpenSearch:         NewOpenSearchConfig(),
		Fallback:           NewTryConfig(),
		File:               NewFileConfig(),
		GCPCloudStorage:    NewGCPCloudStorageConfig(),
		GCPPubSub:          NewGCPPubSubConfig(),
		HDFS:               NewHDFSConfig(),
		HTTPServer:         NewHTTPServerConfig(),
		Inproc:             "",
		Kafka:              NewKafkaConfig(),
		MQTT:               NewMQTTConfig(),
		MongoDB:            NewMongoDBConfig(),
		Nanomsg:            NewNanomsgConfig(),
		NATS:               NewNATSConfig(),
		NATSStream:         NewNATSStreamConfig(),
		NSQ:                NewNSQConfig(),
		Plugin:             nil,
		RedisHash:          NewRedisHashConfig(),
		RedisList:          NewRedisListConfig(),
		RedisPubSub:        NewRedisPubSubConfig(),
		RedisStreams:       NewRedisStreamsConfig(),
		Reject:             "",
		Resource:           "",
		Retry:              NewRetryConfig(),
		SFTP:               NewSFTPConfig(),
		STDOUT:             NewSTDOUTConfig(),
		Subprocess:         NewSubprocessConfig(),
		Switch:             NewSwitchConfig(),
		SyncResponse:       struct{}{},
		Socket:             NewSocketConfig(),
		Processors:         []processor.Config{},
=======
		Label:         "",
		Type:          "stdout",
		Broker:        NewBrokerConfig(),
		Cache:         NewCacheConfig(),
		Cassandra:     NewCassandraConfig(),
		Drop:          NewDropConfig(),
		DropOn:        NewDropOnConfig(),
		Dynamic:       NewDynamicConfig(),
		Elasticsearch: NewElasticsearchConfig(),
		Fallback:      NewTryConfig(),
		Inproc:        "",
		Kafka:         NewKafkaConfig(),
		MQTT:          NewMQTTConfig(),
		Nanomsg:       NewNanomsgConfig(),
		NSQ:           NewNSQConfig(),
		Plugin:        nil,
		Reject:        "",
		Resource:      "",
		Retry:         NewRetryConfig(),
		SFTP:          NewSFTPConfig(),
		STDOUT:        NewSTDOUTConfig(),
		Subprocess:    NewSubprocessConfig(),
		Switch:        NewSwitchConfig(),
		SyncResponse:  struct{}{},
		Socket:        NewSocketConfig(),
		Processors:    []processor.Config{},
>>>>>>> d06a5929
	}
}

// UnmarshalYAML ensures that when parsing configs that are in a map or slice
// the default values are still applied.
func (conf *Config) UnmarshalYAML(value *yaml.Node) error {
	type confAlias Config
	aliased := confAlias(NewConfig())

	err := value.Decode(&aliased)
	if err != nil {
		return docs.NewLintError(value.Line, docs.LintFailedRead, err.Error())
	}

	var spec docs.ComponentSpec
	if aliased.Type, spec, err = docs.GetInferenceCandidateFromYAML(docs.DeprecatedProvider, docs.TypeOutput, value); err != nil {
		return docs.NewLintError(value.Line, docs.LintComponentMissing, err.Error())
	}

	if spec.Plugin {
		pluginNode, err := docs.GetPluginConfigYAML(aliased.Type, value)
		if err != nil {
			return docs.NewLintError(value.Line, docs.LintFailedRead, err.Error())
		}
		aliased.Plugin = &pluginNode
	} else {
		aliased.Plugin = nil
	}

	*conf = Config(aliased)
	return nil
}<|MERGE_RESOLUTION|>--- conflicted
+++ resolved
@@ -1,9 +1,9 @@
 package output
 
 import (
+	"github.com/benthosdev/benthos/v4/internal/component/processor"
 	"gopkg.in/yaml.v3"
 
-	"github.com/benthosdev/benthos/v4/internal/component/processor"
 	"github.com/benthosdev/benthos/v4/internal/docs"
 )
 
@@ -11,58 +11,6 @@
 // Deprecated: Do not add new components here. Instead, use the public plugin
 // APIs. Examples can be found in: ./internal/impl.
 type Config struct {
-<<<<<<< HEAD
-	Label              string                  `json:"label" yaml:"label"`
-	Type               string                  `json:"type" yaml:"type"`
-	AMQP09             AMQPConfig              `json:"amqp_0_9" yaml:"amqp_0_9"`
-	AMQP1              AMQP1Config             `json:"amqp_1" yaml:"amqp_1"`
-	AWSDynamoDB        DynamoDBConfig          `json:"aws_dynamodb" yaml:"aws_dynamodb"`
-	AWSKinesis         KinesisConfig           `json:"aws_kinesis" yaml:"aws_kinesis"`
-	AWSKinesisFirehose KinesisFirehoseConfig   `json:"aws_kinesis_firehose" yaml:"aws_kinesis_firehose"`
-	AWSS3              AmazonS3Config          `json:"aws_s3" yaml:"aws_s3"`
-	AWSSNS             SNSConfig               `json:"aws_sns" yaml:"aws_sns"`
-	AWSSQS             AmazonSQSConfig         `json:"aws_sqs" yaml:"aws_sqs"`
-	AzureBlobStorage   AzureBlobStorageConfig  `json:"azure_blob_storage" yaml:"azure_blob_storage"`
-	AzureQueueStorage  AzureQueueStorageConfig `json:"azure_queue_storage" yaml:"azure_queue_storage"`
-	AzureTableStorage  AzureTableStorageConfig `json:"azure_table_storage" yaml:"azure_table_storage"`
-	Broker             BrokerConfig            `json:"broker" yaml:"broker"`
-	Cache              CacheConfig             `json:"cache" yaml:"cache"`
-	Cassandra          CassandraConfig         `json:"cassandra" yaml:"cassandra"`
-	Drop               DropConfig              `json:"drop" yaml:"drop"`
-	DropOn             DropOnConfig            `json:"drop_on" yaml:"drop_on"`
-	Dynamic            DynamicConfig           `json:"dynamic" yaml:"dynamic"`
-	Elasticsearch      ElasticsearchConfig     `json:"elasticsearch" yaml:"elasticsearch"`
-	OpenSearch         OpenSearchConfig        `json:"opensearch" yaml:"opensearch"`
-	Fallback           TryConfig               `json:"fallback" yaml:"fallback"`
-	File               FileConfig              `json:"file" yaml:"file"`
-	GCPCloudStorage    GCPCloudStorageConfig   `json:"gcp_cloud_storage" yaml:"gcp_cloud_storage"`
-	GCPPubSub          GCPPubSubConfig         `json:"gcp_pubsub" yaml:"gcp_pubsub"`
-	HDFS               HDFSConfig              `json:"hdfs" yaml:"hdfs"`
-	HTTPServer         HTTPServerConfig        `json:"http_server" yaml:"http_server"`
-	Inproc             string                  `json:"inproc" yaml:"inproc"`
-	Kafka              KafkaConfig             `json:"kafka" yaml:"kafka"`
-	MongoDB            MongoDBConfig           `json:"mongodb" yaml:"mongodb"`
-	MQTT               MQTTConfig              `json:"mqtt" yaml:"mqtt"`
-	Nanomsg            NanomsgConfig           `json:"nanomsg" yaml:"nanomsg"`
-	NATS               NATSConfig              `json:"nats" yaml:"nats"`
-	NATSStream         NATSStreamConfig        `json:"nats_stream" yaml:"nats_stream"`
-	NSQ                NSQConfig               `json:"nsq" yaml:"nsq"`
-	Plugin             any                     `json:"plugin,omitempty" yaml:"plugin,omitempty"`
-	RedisHash          RedisHashConfig         `json:"redis_hash" yaml:"redis_hash"`
-	RedisList          RedisListConfig         `json:"redis_list" yaml:"redis_list"`
-	RedisPubSub        RedisPubSubConfig       `json:"redis_pubsub" yaml:"redis_pubsub"`
-	RedisStreams       RedisStreamsConfig      `json:"redis_streams" yaml:"redis_streams"`
-	Reject             string                  `json:"reject" yaml:"reject"`
-	Resource           string                  `json:"resource" yaml:"resource"`
-	Retry              RetryConfig             `json:"retry" yaml:"retry"`
-	SFTP               SFTPConfig              `json:"sftp" yaml:"sftp"`
-	STDOUT             STDOUTConfig            `json:"stdout" yaml:"stdout"`
-	Subprocess         SubprocessConfig        `json:"subprocess" yaml:"subprocess"`
-	Switch             SwitchConfig            `json:"switch" yaml:"switch"`
-	SyncResponse       struct{}                `json:"sync_response" yaml:"sync_response"`
-	Socket             SocketConfig            `json:"socket" yaml:"socket"`
-	Processors         []processor.Config      `json:"processors" yaml:"processors"`
-=======
 	Label         string              `json:"label" yaml:"label"`
 	Type          string              `json:"type" yaml:"type"`
 	Broker        BrokerConfig        `json:"broker" yaml:"broker"`
@@ -72,6 +20,7 @@
 	DropOn        DropOnConfig        `json:"drop_on" yaml:"drop_on"`
 	Dynamic       DynamicConfig       `json:"dynamic" yaml:"dynamic"`
 	Elasticsearch ElasticsearchConfig `json:"elasticsearch" yaml:"elasticsearch"`
+	OpenSearch    OpenSearchConfig    `json:"opensearch" yaml:"opensearch"`
 	Fallback      TryConfig           `json:"fallback" yaml:"fallback"`
 	Inproc        string              `json:"inproc" yaml:"inproc"`
 	Kafka         KafkaConfig         `json:"kafka" yaml:"kafka"`
@@ -89,7 +38,6 @@
 	SyncResponse  struct{}            `json:"sync_response" yaml:"sync_response"`
 	Socket        SocketConfig        `json:"socket" yaml:"socket"`
 	Processors    []processor.Config  `json:"processors" yaml:"processors"`
->>>>>>> d06a5929
 }
 
 // NewConfig returns a configuration struct fully populated with default values.
@@ -97,58 +45,6 @@
 // APIs. Examples can be found in: ./internal/impl.
 func NewConfig() Config {
 	return Config{
-<<<<<<< HEAD
-		Label:              "",
-		Type:               "stdout",
-		AMQP09:             NewAMQPConfig(),
-		AMQP1:              NewAMQP1Config(),
-		AWSDynamoDB:        NewDynamoDBConfig(),
-		AWSKinesis:         NewKinesisConfig(),
-		AWSKinesisFirehose: NewKinesisFirehoseConfig(),
-		AWSS3:              NewAmazonS3Config(),
-		AWSSNS:             NewSNSConfig(),
-		AWSSQS:             NewAmazonSQSConfig(),
-		AzureBlobStorage:   NewAzureBlobStorageConfig(),
-		AzureQueueStorage:  NewAzureQueueStorageConfig(),
-		AzureTableStorage:  NewAzureTableStorageConfig(),
-		Broker:             NewBrokerConfig(),
-		Cache:              NewCacheConfig(),
-		Cassandra:          NewCassandraConfig(),
-		Drop:               NewDropConfig(),
-		DropOn:             NewDropOnConfig(),
-		Dynamic:            NewDynamicConfig(),
-		Elasticsearch:      NewElasticsearchConfig(),
-		OpenSearch:         NewOpenSearchConfig(),
-		Fallback:           NewTryConfig(),
-		File:               NewFileConfig(),
-		GCPCloudStorage:    NewGCPCloudStorageConfig(),
-		GCPPubSub:          NewGCPPubSubConfig(),
-		HDFS:               NewHDFSConfig(),
-		HTTPServer:         NewHTTPServerConfig(),
-		Inproc:             "",
-		Kafka:              NewKafkaConfig(),
-		MQTT:               NewMQTTConfig(),
-		MongoDB:            NewMongoDBConfig(),
-		Nanomsg:            NewNanomsgConfig(),
-		NATS:               NewNATSConfig(),
-		NATSStream:         NewNATSStreamConfig(),
-		NSQ:                NewNSQConfig(),
-		Plugin:             nil,
-		RedisHash:          NewRedisHashConfig(),
-		RedisList:          NewRedisListConfig(),
-		RedisPubSub:        NewRedisPubSubConfig(),
-		RedisStreams:       NewRedisStreamsConfig(),
-		Reject:             "",
-		Resource:           "",
-		Retry:              NewRetryConfig(),
-		SFTP:               NewSFTPConfig(),
-		STDOUT:             NewSTDOUTConfig(),
-		Subprocess:         NewSubprocessConfig(),
-		Switch:             NewSwitchConfig(),
-		SyncResponse:       struct{}{},
-		Socket:             NewSocketConfig(),
-		Processors:         []processor.Config{},
-=======
 		Label:         "",
 		Type:          "stdout",
 		Broker:        NewBrokerConfig(),
@@ -175,7 +71,6 @@
 		SyncResponse:  struct{}{},
 		Socket:        NewSocketConfig(),
 		Processors:    []processor.Config{},
->>>>>>> d06a5929
 	}
 }
 
